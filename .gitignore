--- conflicted
+++ resolved
@@ -173,7 +173,8 @@
 # API documentation raw files
 raw_api_doc.txt
 raw_api_doc_error.txt
-<<<<<<< HEAD
+logs/**
+data/**
 
 # Coverage
 .coverage*
@@ -190,7 +191,3 @@
 
 # Config
 boldo_config.ttl
-=======
-logs/**
-data/**
->>>>>>> d6c35dc1
