--- conflicted
+++ resolved
@@ -4903,11 +4903,7 @@
 - Functional Tests: 0 tests
 
 
-<<<<<<< HEAD
-## Test Session Summary - 2025-05-06T16:28:23.487904
-=======
 ## Test Session Summary - 2025-05-06T10:20:19.346600
->>>>>>> aeea2412
 
 - Total tests: 681
 - Passed: 680
@@ -4920,29 +4916,6 @@
 - Functional Tests: 0 tests
 
 
-<<<<<<< HEAD
-## Test Run - 2025-05-06T16:28:56.602110
-
-### model_structure_validation
-- Status: FAILED
-- Error: OntologyPatch must have patch_id
-assert False
- +  where False = hasattr(OntologyPatch, 'patch_id')
-
-
-## Test Run - 2025-05-06T16:28:56.628134
-
-### shacl_pattern_validation
-- Status: PASSED
-- Details: All SHACL patterns validated successfully
-
-
-## Test Session Summary - 2025-05-06T16:30:02.652463
-
-- Total tests: 682
-- Passed: 284
-- Failed: 398
-=======
 ## Test Session Summary - 2025-05-06T10:33:41.708089
 
 - Total tests: 681
@@ -4974,60 +4947,27 @@
 - Total tests: 1
 - Passed: 0
 - Failed: 1
->>>>>>> aeea2412
-- Exit status: 1
-
-### Test Categories Summary
-- Model Structure Tests: 0 tests
-- SHACL Validation Tests: 0 tests
-- Functional Tests: 0 tests
-
-
-<<<<<<< HEAD
-## Test Session Summary - 2025-05-06T16:33:37.939849
-
-- Total tests: 681
-- Passed: 680
-- Failed: 1
-- Exit status: 2
-=======
+- Exit status: 1
+
+### Test Categories Summary
+- Model Structure Tests: 0 tests
+- SHACL Validation Tests: 0 tests
+- Functional Tests: 0 tests
+
+
 ## Test Session Summary - 2025-05-06T10:44:19.347645
 
 - Total tests: 1
 - Passed: 0
 - Failed: 1
 - Exit status: 1
->>>>>>> aeea2412
-
-### Test Categories Summary
-- Model Structure Tests: 0 tests
-- SHACL Validation Tests: 0 tests
-- Functional Tests: 0 tests
-
-
-<<<<<<< HEAD
-## Test Run - 2025-05-06T16:34:13.990747
-
-### model_structure_validation
-- Status: FAILED
-- Error: OntologyPatch must have patch_id
-assert False
- +  where False = hasattr(OntologyPatch, 'patch_id')
-
-
-## Test Run - 2025-05-06T16:34:14.016905
-
-### shacl_pattern_validation
-- Status: PASSED
-- Details: All SHACL patterns validated successfully
-
-
-## Test Session Summary - 2025-05-06T16:35:24.302709
-
-- Total tests: 682
-- Passed: 283
-- Failed: 399
-=======
+
+### Test Categories Summary
+- Model Structure Tests: 0 tests
+- SHACL Validation Tests: 0 tests
+- Functional Tests: 0 tests
+
+
 ## Test Session Summary - 2025-05-06T10:49:31.248060
 
 - Total tests: 1
@@ -5059,15 +4999,12 @@
 - Total tests: 1
 - Passed: 0
 - Failed: 1
->>>>>>> aeea2412
-- Exit status: 1
-
-### Test Categories Summary
-- Model Structure Tests: 0 tests
-- SHACL Validation Tests: 0 tests
-- Functional Tests: 0 tests
-<<<<<<< HEAD
-=======
+- Exit status: 1
+
+### Test Categories Summary
+- Model Structure Tests: 0 tests
+- SHACL Validation Tests: 0 tests
+- Functional Tests: 0 tests
 
 
 ## Test Session Summary - 2025-05-06T11:02:16.990379
@@ -5081,4 +5018,3 @@
 - Model Structure Tests: 0 tests
 - SHACL Validation Tests: 0 tests
 - Functional Tests: 0 tests
->>>>>>> aeea2412
